from collections import OrderedDict
import datetime
import pytz
import csv, json
import os, sys, errno
import click
import pandas as pd
from scipy import stats
import numpy as np
from eemeter.structures import EnergyTrace
from eemeter.io.serializers import ArbitraryStartSerializer
from eemeter.ee.meter import EnergyEfficiencyMeter
from eemeter.processors.dispatchers import (
    get_approximate_frequency,
)
from eemeter.modeling.models.caltrack_daily import CaltrackDailyModel
from eemeter.modeling.models.caltrack import CaltrackMonthlyModel
from eemeter.modeling.models.hourly_load_profile import HourlyLoadProfileModel
from eemeter.modeling.formatters import ModelDataFormatter


@click.group()
def cli():
    '''
       \b
       Example usage:
           eemeter analyze /path/to/input/data
       Or:
           eemeter sample 

       The latter will use the example dataset included in the Python package 
       in the subdirectory "eemeter/sample_data".

       This command will analyze a set of "traces," i.e. time series
       of energy usage, using the eemeter. The input directory should
       contain two files: projects.csv, and traces.csv.
     
       projects.csv specifies the project locations and the start and end
       dates of the interventions to be analyzed:

       \b
           project_id, zipcode, project_start, project_end
           ABC, 60640, 2015-12-31 00:00:00, 2016-01-01 00:00:00 
           ...

       traces.csv contains the usage time series

       \b
           start, value, project_id, interpretation
           2015-01-01 00:00:00, 0.61683272591, ABC, gas
           ...

       Several common date/time formats are accepted. The project_id is a 
       freeform string, and the interpretation should be "electricity" or 
       "gas".

       The most commonly-used outputs will be displayed on the terminal;
       a more complete set of outputs may be requested by adding the
       argument "--full-output". By default, the full output (if requested)
       is placed in the directory "eemeter_output"; this may be overridden
       using the argument "--output-dir=/path/to/output".

       By default, the eemter will impose a 12-month requirement on both
       the pre- and post-intervention usage time series. To ignore this
       requirement, pass the option "--ignore-data-sufficiency".
       
    '''

def slugify(value):
    """
    Normalizes string, converts to lowercase, removes non-alpha characters,
    and converts spaces to underscores.
    """
    value = value.strip().lower()
    value = value.replace(',', '')
    value = value.replace(' ', '_')
    return value

def serialize_meter_input(
        trace, zipcode, retrofit_start_date, retrofit_end_date):
    data = OrderedDict([
        ("type", "SINGLE_TRACE_SIMPLE_PROJECT"),
        ("trace", trace_serializer(trace)),
        ("project", project_serializer(
            zipcode, retrofit_start_date, retrofit_end_date
        )),
    ])
    return data


def trace_serializer(trace):
    data = OrderedDict([
        ("type", "ARBITRARY_START"),
        ("interpretation", trace.interpretation),
        ("unit", trace.unit),
        ("trace_id", trace.trace_id),
        ("interval", trace.interval),
        ("records", [
            OrderedDict([
                ("start", start.isoformat()),
                ("value", record.value if pd.notnull(record.value) else None),
                ("estimated", bool(record.estimated)),
            ])
            for start, record in trace.data.iterrows()
        ]),
    ])
    return data


def project_serializer(zipcode, retrofit_start_date, retrofit_end_date):
    data = OrderedDict([
        ("type", "PROJECT_WITH_SINGLE_MODELING_PERIOD_GROUP"),
        ("zipcode", zipcode),
        ("project_id", 'PROJECT_ID_ABC'),
        ("modeling_period_group", OrderedDict([
            ("baseline_period", OrderedDict([
                ("start", None),
                ("end", retrofit_start_date.isoformat()),
            ])),
            ("reporting_period", OrderedDict([
                ("start", retrofit_end_date.isoformat()),
                ("end", None),
            ]))
        ]))
    ])
    return data


def read_csv(path):
    result = []
    with open(path) as f:
        reader = csv.DictReader(f)
        for row in reader:
            result.append(row)
    return result


def date_reader(date_format):
    def reader(raw):
        if raw.strip() == '':
            return None
        return datetime.datetime.strptime(raw, date_format)\
                                .replace(tzinfo=pytz.UTC)
    return reader


date_readers = [
    date_reader('%Y-%m-%d'),
    date_reader('%m/%d/%Y'),
    date_reader('%Y-%m-%d %H:%M:%S'),
    date_reader('%Y-%m-%dT%H:%M:%S'),
    date_reader('%Y-%m-%dT%H:%M:%SZ'),
]


def flexible_date_reader(raw):
    for reader in date_readers:
        try:
            return reader(raw)
        except:
            pass
    raise ValueError("Unable to parse date")


def build_trace(trace_records):
    if trace_records[0]['interpretation'] == 'gas':
        unit = "THM"
        interpretation = "NATURAL_GAS_CONSUMPTION_SUPPLIED"
    else:
        unit = "KWH"
        interpretation = "ELECTRICITY_CONSUMPTION_SUPPLIED"
    trace_object = EnergyTrace(
        records=trace_records,
        unit=unit,
        interpretation=interpretation,
        serializer=ArbitraryStartSerializer(),
        trace_id=trace_records[0]['project_id']
    )
    return trace_object


def build_traces(trace_records):
    current_trace_id = None
    current_trace = []
    trace_objects = []

    # Split the concatenated traces into individual traces
    for record in trace_records:
        trace_id = record["project_id"] + " " + record["interpretation"]
        if current_trace_id is None:
            current_trace_id = trace_id
            current_trace.append(record)
        elif current_trace_id == trace_id:
            current_trace.append(record)
        else:
            trace_objects.append(build_trace(current_trace))
            current_trace = [record]
            current_trace_id = trace_id
    trace_objects.append(build_trace(current_trace))

    return trace_objects


<<<<<<< HEAD
def run_meter(project, trace_object, options=None):
    print("\n\nRunning a meter for %s %s" % (
        trace_object.trace_id, trace_object.interpretation)
    )
    meter_input = serialize_meter_input(
        trace_object,
        project['zipcode'],
        project['project_start'],
        project['project_end']
    )

    ee = EnergyEfficiencyMeter()

    if options is not None and \
       'ignore_data_sufficiency' in options.keys() and \
       options['ignore_data_sufficiency'] == True:
        trace_frequency = get_approximate_frequency(trace_object)
        if trace_frequency not in ['H', 'D', '15T', '30T']:
             trace_frequency = None
        selector = (trace_object.interpretation, trace_frequency)
        model = ee._get_model(None, selector)
    
        model_class, model_kwargs = model
    
        if model_class == CaltrackMonthlyModel:
            model_kwargs['min_contiguous_baseline_months'] = 0
            model_kwargs['min_contiguous_reporting_months'] = 0
        else:
            model_kwargs['min_contiguous_months'] = 0

    meter_output = ee.evaluate(meter_input, 
                               formatter = (ModelDataFormatter, {'freq_str': 'D'}),
                               model = (HourlyLoadProfileModel, { 'fit_cdd': True, 'grid_search': True, })
                              )

=======
def full_output(meter_output, dirname, trace_id):
    cwd = os.getcwd()
    if not os.path.exists(dirname):
        try:
            os.mkdir(dirname)
        except OSError as exc:
            if exc.errno != errno.EEXIST:
                raise
    try:
        os.chdir(dirname)
    except:
        print("WARNING: Cannot go to output directory "+dirname)
        os.chdir(cwd)
        return
    try:
        os.mkdir(trace_id)
    except OSError as exc:
        if exc.errno != errno.EEXIST:
            raise
    try:
        os.chdir(trace_id)
    except:
        print("WARNING: Cannot create trace output directory "+trace_id)
        os.chdir(cwd)
        return

    with open('output.json', 'w') as f:
        json.dump(meter_output, f)

    with open('log', 'w') as f:
        for line in meter_output['logs']:
            f.write(line + '\n')

    for derivative in meter_output['derivatives']:
        series_name = slugify(derivative['series'])
        with open(series_name, 'w') as f:
            fcsv = csv.writer(f)
            fcsv.writerow(['Orderable', 'Value', 'Variance'])
            for o, v, va in zip(derivative['orderable'], 
                                derivative['value'], 
                                derivative['variance']):
                fcsv.writerow([o, v, va])

    print("Created full output in "+os.getcwd())
    os.chdir(cwd)


def basic_output(meter_output):
>>>>>>> 6e4c0a68
    # Compute and output the annualized weather normal
    series_name = \
        'Cumulative baseline model minus reporting model, normal year'
    awn = [i['value'][0] for i in meter_output['derivatives']
           if i['series'] == series_name]
    if len(awn) > 0:
        awn = awn[0]
    else:
        awn = None
    awn_var = [i['variance'][0] for i in meter_output['derivatives']
               if i['series'] == series_name]
    if len(awn_var) > 0:
        awn_var = awn_var[0]
    else:
        awn_var = None
    awn_confint = []
    if awn is not None and awn_var is not None:
        awn_confint = stats.norm.interval(0.68, loc=awn, scale=np.sqrt(awn_var))

    if len(awn_confint) > 1:
        print("Normal year savings estimate:")
        print("  {:f}\n  68% confidence interval: ({:f}, {:f})".
              format(awn, awn_confint[0], awn_confint[1]))
    else:
        print("Normal year savings estimates not computed due to error:")
        bl_traceback = meter_output['modeled_energy_trace']['fits']['baseline']['traceback']
        rp_traceback = meter_output['modeled_energy_trace']['fits']['reporting']['traceback']
        if bl_traceback is not None:
            print(bl_traceback)
        if rp_traceback is not None:
            print(rp_traceback)

    # Compute and output the weather normalized reporting period savings
    series_name = \
        'Cumulative baseline model minus observed, reporting period'
    rep = [i['value'][0] for i in meter_output['derivatives']
           if i['series'] == series_name]
    if len(rep) > 0:
        rep = rep[0]
    else:
        rep = None
    rep_var = [i['variance'][0] for i in meter_output['derivatives']
               if i['series'] == series_name]
    if len(rep_var) > 0:
        rep_var = rep_var[0]
    else:
        rep_var = None
    rep_confint = []
    if rep is not None and rep_var is not None:
        rep_confint = stats.norm.interval(0.68, loc=rep, scale=np.sqrt(rep_var))
    else:
        rep_confint = []

    if len(rep_confint) > 1:
        print("Reporting period savings estimate:")
        print("  {:f}\n  68% confidence interval: ({:f}, {:f})".
              format(rep, rep_confint[0], rep_confint[1]))
    else:
        print("Reporting period savings estimates not computed due to error:")
        print(meter_output['modeled_energy_trace']['fits']['baseline']['traceback'])



def run_meter(project, trace_object, options=None):
    print("\n\nRunning a meter for %s %s" % (
        trace_object.trace_id, trace_object.interpretation)
    )
    meter_input = serialize_meter_input(
        trace_object,
        project['zipcode'],
        project['project_start'],
        project['project_end']
    )

    ee = EnergyEfficiencyMeter()

    if options is not None and \
       'ignore_data_sufficiency' in options.keys() and \
       options['ignore_data_sufficiency'] == True:
        trace_frequency = get_approximate_frequency(trace_object)
        if trace_frequency not in ['H', 'D', '15T', '30T']:
             trace_frequency = None
        selector = (trace_object.interpretation, trace_frequency)
        model = ee._get_model(None, selector)
    
        model_class, model_kwargs = model
    
        if model_class == CaltrackMonthlyModel:
            model_kwargs['min_contiguous_baseline_months'] = 0
            model_kwargs['min_contiguous_reporting_months'] = 0
        else:
            model_kwargs['min_contiguous_months'] = 0

    meter_output = ee.evaluate(meter_input)
    basic_output(meter_output)

    if options is not None and \
       'full_output' in options.keys() and \
       options['full_output']:
        trace_output_dir = trace_object.trace_id + '.' + \
                           trace_object.interpretation
        full_output(meter_output, options['output_dir'], trace_output_dir)
    return meter_output


def _analyze(inputs_path, options=None):
    projects, trace_objects = _load_projects_and_traces(inputs_path)

    meter_output_list = list()
    for project in projects:
        for trace_object in trace_objects:
            if trace_object.trace_id == project['project_id']:
                meter_output_list.append(run_meter(project, trace_object, options=options))

    return meter_output_list


def _load_projects_and_traces(inputs_path):
    projects = read_csv(os.path.join(inputs_path, 'projects.csv'))
    traces = read_csv(os.path.join(inputs_path, 'traces.csv'))

    for row in traces:
        row['start'] = flexible_date_reader(row['start'])

    for row in projects:
        row['project_start'] = flexible_date_reader(row['project_start'])
        row['project_end'] = flexible_date_reader(row['project_end'])

    trace_objects = build_traces(traces)
    return projects, trace_objects


def _get_sample_inputs_path():
    path = os.path.realpath(__file__)
    cwd = os.path.dirname(path)
    sample_inputs_path = os.path.join(cwd, 'sample_data')
    return sample_inputs_path


@cli.command()
@click.option('--full-output', is_flag=True, default=False,
              help='Create full eemeter output files')
@click.option('--output-dir', default='eemeter_output',
              help='Directory in which to put the full eemeter output.')
def sample(full_output, output_dir):
    sample_inputs_path = _get_sample_inputs_path()
    options = { 'full_output': full_output, 'output_dir': output_dir } 
    print("Going to analyze the sample data set")
    print("")
    _analyze(sample_inputs_path, options)


@cli.command()
@click.argument('inputs_path', type=click.Path(exists=True))
@click.option('--ignore-data-sufficiency', is_flag=True,
              help='Ignore the data sufficiency requirements.')
@click.option('--full-output', is_flag=True, default=False,
              help='Create full eemeter output files')
@click.option('--output-dir', default='eemeter_output',
              help='Directory in which to put the full eemeter output.')
def analyze(inputs_path, ignore_data_sufficiency, full_output, output_dir):
    options = { 'ignore_data_sufficiency': ignore_data_sufficiency,
                'full_output': full_output, 'output_dir': output_dir } 
    _analyze(inputs_path, options=options)<|MERGE_RESOLUTION|>--- conflicted
+++ resolved
@@ -201,43 +201,6 @@
     return trace_objects
 
 
-<<<<<<< HEAD
-def run_meter(project, trace_object, options=None):
-    print("\n\nRunning a meter for %s %s" % (
-        trace_object.trace_id, trace_object.interpretation)
-    )
-    meter_input = serialize_meter_input(
-        trace_object,
-        project['zipcode'],
-        project['project_start'],
-        project['project_end']
-    )
-
-    ee = EnergyEfficiencyMeter()
-
-    if options is not None and \
-       'ignore_data_sufficiency' in options.keys() and \
-       options['ignore_data_sufficiency'] == True:
-        trace_frequency = get_approximate_frequency(trace_object)
-        if trace_frequency not in ['H', 'D', '15T', '30T']:
-             trace_frequency = None
-        selector = (trace_object.interpretation, trace_frequency)
-        model = ee._get_model(None, selector)
-    
-        model_class, model_kwargs = model
-    
-        if model_class == CaltrackMonthlyModel:
-            model_kwargs['min_contiguous_baseline_months'] = 0
-            model_kwargs['min_contiguous_reporting_months'] = 0
-        else:
-            model_kwargs['min_contiguous_months'] = 0
-
-    meter_output = ee.evaluate(meter_input, 
-                               formatter = (ModelDataFormatter, {'freq_str': 'D'}),
-                               model = (HourlyLoadProfileModel, { 'fit_cdd': True, 'grid_search': True, })
-                              )
-
-=======
 def full_output(meter_output, dirname, trace_id):
     cwd = os.getcwd()
     if not os.path.exists(dirname):
@@ -286,7 +249,6 @@
 
 
 def basic_output(meter_output):
->>>>>>> 6e4c0a68
     # Compute and output the annualized weather normal
     series_name = \
         'Cumulative baseline model minus reporting model, normal year'
@@ -380,6 +342,10 @@
         else:
             model_kwargs['min_contiguous_months'] = 0
 
+    #meter_output = ee.evaluate(meter_input, 
+    #    formatter = (ModelDataFormatter, {'freq_str': 'H'}),
+    #    model = (HourlyLoadProfileModel, { 'fit_cdd': False, 'grid_search': True, })
+    #    )
     meter_output = ee.evaluate(meter_input)
     basic_output(meter_output)
 
