# -*- coding: utf-8 -*-
"""
eemeter library usage
~~~~~~~~~~~~~~~~~~~~~
The eemeter libary implements core Open Energy Efficiency metering methods.
Basic usage:
   >>> import eemeter
Full documentation is at <https://openee.io>.
:copyright: (c) 2018 by Open Energy Efficiency.
:license: Apache 2.0, see LICENSE for more details.
"""

import logging

from .__version__ import __title__, __description__, __url__, __version__
from .__version__ import __author__, __author_email__, __license__
from .__version__ import __copyright__
from .api import (
    CandidateModel,
    DataSufficiency,
    EEMeterWarning,
    ModelResults,
)
from .caltrack import (
    caltrack_method,
    caltrack_sufficiency_criteria,
    caltrack_metered_savings,
    caltrack_modeled_savings,
    caltrack_predict,
    get_single_cdd_only_candidate_model,
    get_single_hdd_only_candidate_model,
    get_single_cdd_hdd_candidate_model,
    get_cdd_hdd_candidate_models,
    get_cdd_only_candidate_models,
    get_hdd_only_candidate_models,
    get_intercept_only_candidate_models,
    get_parameter_negative_warning,
    get_parameter_p_value_too_high_warning,
    get_too_few_non_zero_degree_day_warning,
    get_total_degree_day_too_low_warning,
    plot_caltrack_candidate,
    select_best_candidate,
)
from .exceptions import (
    EEMeterError,
    NoBaselineDataError,
    NoReportingDataError,
    MissingModelParameterError,
    UnrecognizedModelTypeError,
)
from .metrics import (
    ModelMetrics,
)
from .transform import (
    as_freq,
    compute_temperature_features,
    day_counts,
    get_baseline_data,
    get_reporting_data,
    merge_temperature_data,
    remove_duplicates,
)
from .io import (
    meter_data_from_csv,
    meter_data_from_json,
    meter_data_to_csv,
    temperature_data_from_csv,
    temperature_data_from_json,
    temperature_data_to_csv,
)
from .visualization import (
    plot_energy_signature,
    plot_time_series,
)
from .samples.load import (
    samples,
    load_sample,
)

def get_version():
    return __version__

<<<<<<< HEAD
=======
# Version
VERSION = (1, 5, 1)
>>>>>>> 85c1a15a

# Set default logging handler to avoid "No handler found" warnings.
from logging import NullHandler

logging.getLogger(__name__).addHandler(NullHandler())<|MERGE_RESOLUTION|>--- conflicted
+++ resolved
@@ -80,12 +80,6 @@
 def get_version():
     return __version__
 
-<<<<<<< HEAD
-=======
-# Version
-VERSION = (1, 5, 1)
->>>>>>> 85c1a15a
-
 # Set default logging handler to avoid "No handler found" warnings.
 from logging import NullHandler
 
